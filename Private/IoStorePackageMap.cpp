// Copyright Nikita Zolotukhin. All Rights Reserved.

#include "IoStorePackageMap.h"

#include "ZenTools.h"
#include "Serialization/LargeMemoryReader.h"
#include "Serialization/MemoryReader.h"
#include "Misc/KeyChainUtilities.h"
#include "UObject/NameBatchSerialization.h"

void FIoStorePackageMap::SetDefaultZenPackageVersion(EZenPackageVersion NewDefaultPackageVersion)
{
	DefaultZenPackageVersion = NewDefaultPackageVersion;
}

void FIoStorePackageMap::PopulateFromContainer(const TSharedPtr<FIoStoreReader>& Reader)
{
	bool bReadScriptObjects = true;
	// If this is a global container, read the Script Objects from it
	TIoStatusOr<FIoBuffer> NamesIoBuffer = Reader->Read(CreateIoChunkId(0, 0, EIoChunkType::LoaderGlobalNames), FIoReadOptions());
	if (!NamesIoBuffer.IsOk())
	{
		bReadScriptObjects = false;
	}
	
	TIoStatusOr<FIoBuffer> NameHashesIoBuffer = Reader->Read(CreateIoChunkId(0, 0, EIoChunkType::LoaderGlobalNameHashes), FIoReadOptions());
	if (!NameHashesIoBuffer.IsOk())
	{
		bReadScriptObjects = false;
	}	

	TIoStatusOr<FIoBuffer> InitialLoadIoBuffer = Reader->Read(CreateIoChunkId(0, 0, EIoChunkType::LoaderInitialLoadMeta), FIoReadOptions());
	if (!InitialLoadIoBuffer.IsOk())
	{
		bReadScriptObjects = false;
	}

	if (bReadScriptObjects)
		ReadScriptObjects( InitialLoadIoBuffer.ValueOrDie(), NamesIoBuffer.ValueOrDie(), NameHashesIoBuffer.ValueOrDie() );
	
	TArray<FPackageId> PackageIdsInThisContainer;
	TArray<FPackageId> OptionalPackageIdsInThisContainer;
	
	// Read the Package Headers from the Container Header of the container.
	TIoStatusOr<FIoBuffer> ContainerHeaderBuffer = Reader->Read(CreateIoChunkId(Reader->GetContainerId().Value(), 0, EIoChunkType::ContainerHeader), FIoReadOptions());
	if (ContainerHeaderBuffer.IsOk())
	{
		FMemoryReaderView Ar(MakeArrayView(ContainerHeaderBuffer.ValueOrDie().Data(), ContainerHeaderBuffer.ValueOrDie().DataSize()));
		FContainerHeader ContainerHeader;
		Ar << ContainerHeader;

		TArrayView<FPackageStoreEntry> StoreEntries(reinterpret_cast<FPackageStoreEntry*>(ContainerHeader.StoreEntries.GetData()), ContainerHeader.PackageIds.Num());

		int32 PackageIndex = 0;
		for (FPackageStoreEntry& ContainerEntry : StoreEntries)
		{
			const FPackageId& PackageId = ContainerHeader.PackageIds[PackageIndex++];
			FPackageHeaderData& PackageHeader = PackageHeaders.FindOrAdd(PackageId);
			
			PackageHeader.ImportedPackages = TArrayView<FPackageId>(ContainerEntry.ImportedPackages.Data(), ContainerEntry.ImportedPackages.Num());
			PackageHeader.ExportCount = ContainerEntry.ExportCount;
			PackageHeader.ExportBundleCount = ContainerEntry.ExportBundleCount;
			
			PackageIdsInThisContainer.Add(PackageId);
		}
	}

	// Iterate package chunks from the header
	for ( const FPackageId& PackageId : PackageIdsInThisContainer )
	{
		// Optional chunk has index 1, required one has index 0
		const FIoChunkId ChunkId = CreateIoChunkId( PackageId.Value(), 0, EIoChunkType::ExportBundleData );
		
		TIoStatusOr<FIoStoreTocChunkInfo> ChunkInfo = Reader->GetChunkInfo( ChunkId );
		TIoStatusOr<FIoBuffer> PackageBuffer = Reader->Read( ChunkId, FIoReadOptions() );
<<<<<<< HEAD
		checkf( PackageBuffer.IsOk(), TEXT("Failed to find ChunkId %s for PackageId 0x%llx in ContainerId 0x%llx (ChunkInfo valid: %d)"),
			*LexToString( ChunkId ), PackageId.ValueForDebugging(), Reader->GetContainerId().Value(), ChunkInfo.IsOk() );
=======
 		check( PackageBuffer.IsOk() );
>>>>>>> 05b44095

		FPackageMapExportBundleEntry* ExportBundleEntry = ReadExportBundleData( PackageId, ChunkInfo.ValueOrDie(), PackageBuffer.ValueOrDie() );

		// Required segment packages can have bulk data, memory mapped bulk data and optional bulk data
		TArray<EIoChunkType> BulkDataChunkTypes;
		BulkDataChunkTypes.Add(EIoChunkType::BulkData);
		BulkDataChunkTypes.Add(EIoChunkType::MemoryMappedBulkData);
		BulkDataChunkTypes.Add(EIoChunkType::OptionalBulkData);

		for ( const EIoChunkType BulkDataChunkType : BulkDataChunkTypes )
		{
			const FIoChunkId BulkDataChunkId = CreateIoChunkId( PackageId.Value(), 0, BulkDataChunkType );
			if ( Reader->GetChunkInfo( BulkDataChunkId ).IsOk() )
			{
				ExportBundleEntry->BulkDataChunkIds.Add( BulkDataChunkId );
			}
		}
	}

	// Iterate optional packages from the header
	for ( const FPackageId& PackageId : OptionalPackageIdsInThisContainer )
	{
		// Optional chunk has index 1, required one has index 0
		const FIoChunkId ChunkId = CreateIoChunkId( PackageId.Value(), 1, EIoChunkType::ExportBundleData );
		
		TIoStatusOr<FIoStoreTocChunkInfo> ChunkInfo = Reader->GetChunkInfo( ChunkId );
		TIoStatusOr<FIoBuffer> PackageBuffer = Reader->Read( ChunkId, FIoReadOptions() );
		check( PackageBuffer.IsOk() );
		
		FPackageMapExportBundleEntry* ExportBundleEntry = ReadExportBundleData( PackageId, ChunkInfo.ValueOrDie(), PackageBuffer.ValueOrDie() );

		// Optional segment packages can only have optional segment bulk data
		const FIoChunkId BulkDataChunkId = CreateIoChunkId( PackageId.Value(), 1, EIoChunkType::BulkData );
		if ( Reader->GetChunkInfo( BulkDataChunkId ).IsOk() )
		{
			ExportBundleEntry->BulkDataChunkIds.Add( BulkDataChunkId );
		}
	}

	FPackageContainerMetadata& Metadata = ContainerMetadata.FindOrAdd( Reader->GetContainerId() );

	Metadata.PackagesInContainer = PackageIdsInThisContainer;
	Metadata.OptionalPackagesInContainer = OptionalPackageIdsInThisContainer;
}

bool FIoStorePackageMap::FindPackageContainerMetadata(FIoContainerId ContainerId, FPackageContainerMetadata& OutMetadata) const
{
	if ( const FPackageContainerMetadata* Metadata = ContainerMetadata.Find( ContainerId ) )
	{
		OutMetadata = *Metadata;
		return true;
	}
	return false;
}

bool FIoStorePackageMap::FindPackageHeader(const FPackageId& PackageId, FPackageHeaderData& OutPackageHeader) const
{
	if ( const FPackageHeaderData* HeaderData = PackageHeaders.Find( PackageId ) )
	{
		OutPackageHeader = *HeaderData;
		return true;
	}
	return false;
}

FName FIoStorePackageMap::FindPackageName(const FPackageId& PackageId) const
{
	if ( const FPackageMapExportBundleEntry* Entry = PackageMap.Find( PackageId ) )
	{
		return Entry->PackageName;
	}
	return NAME_None;
}

bool FIoStorePackageMap::FindScriptObject(const FPackageObjectIndex& Index, FPackageMapScriptObjectEntry& OutMapEntry) const
{
	check( Index.IsScriptImport() );
	if ( const FPackageMapScriptObjectEntry* Entry = ScriptObjectMap.Find( Index ) )
	{
		OutMapEntry = *Entry;
		return true;
	}
	return false;
}

bool FIoStorePackageMap::FindExportBundleData(const FPackageId& PackageId, FPackageMapExportBundleEntry& OutExportBundleEntry) const
{
	for (const auto& PackageInfo : PackageInfos)
	{
		if (PackageId == PackageInfo.PackageId)
		{
			OutExportBundleEntry = PackageInfo;
			return true;
		}
	}
	return false;
}

bool FIoStorePackageMap::FindExportBundleData(const FPackageObjectIndex& Index,
	FPackageMapExportBundleEntry& OutExportBundleEntry) const
{
	for (const auto& PackageInfo : PackageInfos)
	{
		for (const auto& Export : PackageInfo.ExportMap)
		{
			if (Index == Export.GlobalImportIndex.Import.GlobalImportIndex)
			{
				OutExportBundleEntry = PackageInfo;
				return true;
			}
		}
	}
	return false;
}

int32 FIoStorePackageMap::FindExportIndex(const FPackageObjectIndex& Index)
{
	return ExportIndices[Index];
}

void FIoStorePackageMap::ReadScriptObjects(const FIoBuffer& ChunkBuffer, const FIoBuffer& NamesIoBuffer, const FIoBuffer& NamesHashesIoBuffer)
{
	FLargeMemoryReader ScriptObjectsArchive(ChunkBuffer.Data(), ChunkBuffer.DataSize());
	TArray<FNameEntryId> GlobalNameMap;

	LoadNameBatch(
			GlobalNameMap,
			TArrayView<const uint8>(NamesIoBuffer.Data(), NamesIoBuffer.DataSize()),
			TArrayView<const uint8>(NamesHashesIoBuffer.Data(), NamesHashesIoBuffer.DataSize()));

	int32 NumScriptObjects = 0;
	ScriptObjectsArchive << NumScriptObjects;

	const FScriptObjectEntry* ScriptObjectEntries = reinterpret_cast<const FScriptObjectEntry*>(ChunkBuffer.Data() + ScriptObjectsArchive.Tell());

	for (int32 ScriptObjectIndex = 0; ScriptObjectIndex < NumScriptObjects; ScriptObjectIndex++)
	{
		const FScriptObjectEntry& ScriptObjectEntry = ScriptObjectEntries[ScriptObjectIndex];
		FMappedName MappedName = FMappedName::FromMinimalName(ScriptObjectEntry.ObjectName);
		check(MappedName.IsGlobal());
		
		FPackageMapScriptObjectEntry& ScriptObject = ScriptObjectMap.FindOrAdd( ScriptObjectEntry.GlobalIndex );
		ScriptObject.ScriptObjectIndex = ScriptObjectEntry.GlobalIndex;
		ScriptObject.ObjectName = FName::CreateFromDisplayId(GlobalNameMap[MappedName.GetIndex()], MappedName.GetNumber());;
		ScriptObject.OuterIndex = ScriptObjectEntry.OuterIndex;
		ScriptObject.CDOClassIndex = ScriptObjectEntry.CDOClassIndex;
	}
}

FPackageLocalObjectRef FIoStorePackageMap::ResolvePackageLocalRef( const FPackageObjectIndex& PackageObjectIndex )
{
	FPackageLocalObjectRef Result{};

	if ( PackageObjectIndex.IsExport() )
	{
		Result.bIsExportReference = true;
		Result.ExportIndex = PackageObjectIndex.ToExport();
	}
	else if ( PackageObjectIndex.IsImport() )
	{
		Result.bIsImport = true;

		if ( PackageObjectIndex.IsScriptImport() )
		{
			Result.Import.ScriptImportIndex = PackageObjectIndex;
			Result.Import.bIsScriptImport = true;
		}
		else if ( PackageObjectIndex.IsPackageImport() )
		{
			Result.Import.GlobalImportIndex = PackageObjectIndex;
			Result.Import.bIsPackageImport = true;
		}
		else
		{
			check( PackageObjectIndex.IsNull() );
			Result.Import.bIsNullImport = true;
		}
	}
	else
	{
		check( PackageObjectIndex.IsNull() );
		Result.bIsNull = true;
	}
	return Result;
}

TUniquePtr<FIoStoreReader> CreateIoStoreReader(const TCHAR* Path, const FKeyChain& KeyChain)
{
	FIoStoreEnvironment IoEnvironment;
	IoEnvironment.InitializeFileEnvironment(FPaths::ChangeExtension(Path, TEXT("")));
	TUniquePtr<FIoStoreReader> IoStoreReader(new FIoStoreReader());

	TMap<FGuid, FAES::FAESKey> DecryptionKeys;
	for (const auto& KV : KeyChain.EncryptionKeys)
	{
		DecryptionKeys.Add(KV.Key, KV.Value.Key);
	}
	const FIoStatus Status = IoStoreReader->Initialize(IoEnvironment, DecryptionKeys);
	if (Status.IsOk())
	{
		return IoStoreReader;
	}
	else
	{
		UE_LOG(LogIoStoreTools, Warning, TEXT("Failed creating IoStore reader '%s' [%s]"), Path, *Status.ToString())
		return nullptr;
	}
}

FPackageMapExportBundleEntry* FIoStorePackageMap::ReadExportBundleData( const FPackageId& PackageId, const FIoStoreTocChunkInfo& ChunkInfo, const FIoBuffer& ChunkBuffer )
{
	const uint8* PackageSummaryData = ChunkBuffer.Data();
	const FPackageSummary* PackageSummary = reinterpret_cast<const FPackageSummary*>(PackageSummaryData);

<<<<<<< HEAD
	const TArrayView<const uint8> PackageHeaderDataView(PackageSummaryData + sizeof(FZenPackageSummary), PackageSummary->HeaderSize - sizeof(FZenPackageSummary));
	FMemoryReaderView PackageHeaderDataReader(PackageHeaderDataView);

	TOptional<FZenPackageVersioningInfo> VersioningInfo;
	EZenPackageVersion ZenPackageVersion = DefaultZenPackageVersion;
	
	if (PackageSummary->bHasVersioningInfo)
	{
		PackageHeaderDataReader << VersioningInfo.Emplace();
		ZenPackageVersion = VersioningInfo->ZenVersion;
	}
	// Load name map
	TArray<FDisplayNameEntryId> PackageNameMap = LoadNameBatch(PackageHeaderDataReader);
	
	// Load data resource table
	TArray<FBulkDataMapEntry> ResultBulkDataEntries;
	if ( ZenPackageVersion >= EZenPackageVersion::DataResourceTable )
	{
		int64 BulkDataMapSize = 0;
		PackageHeaderDataReader << BulkDataMapSize;
		
		const uint8* BulkDataMapData = PackageSummaryData + sizeof(FZenPackageSummary) + PackageHeaderDataReader.Tell();
		TArrayView<const FBulkDataMapEntry> BulkDataEntries = MakeArrayView(reinterpret_cast<const FBulkDataMapEntry*>(BulkDataMapData), BulkDataMapSize / sizeof(FBulkDataMapEntry));

		ResultBulkDataEntries.Append( BulkDataEntries );
	}
	
	const FName PackageName = PackageSummary->Name.ResolveName(PackageNameMap);
=======
	TArray<FNameEntryId> PackageFNames;
	if (PackageSummary->NameMapNamesSize)
	{
		const uint8* NameMapNamesData = PackageSummaryData + PackageSummary->NameMapNamesOffset;
		const uint8* NameMapHashesData = PackageSummaryData + PackageSummary->NameMapHashesOffset;
		LoadNameBatch(
			PackageFNames,
			TArrayView<const uint8>(NameMapNamesData, PackageSummary->NameMapNamesSize),
			TArrayView<const uint8>(NameMapHashesData, PackageSummary->NameMapHashesSize));
	}
>>>>>>> 05b44095

	const TArrayView<const uint8> PackageHeaderDataView(PackageSummaryData + sizeof(FPackageSummary), PackageSummary->CookedHeaderSize - sizeof(FPackageSummary));
	FMemoryReaderView PackageHeaderDataReader(PackageHeaderDataView);
	
	// Find package header to resolve imported package IDs
	const FPackageHeaderData& PackageHeader = PackageHeaders.FindChecked( PackageId );
	
	// Construct package data
	FPackageMapExportBundleEntry& PackageData = PackageInfos.AddDefaulted_GetRef();
	PackageData.PackageId = PackageId;
	PackageData.CookedHeaderSize = PackageSummary->CookedHeaderSize;
	PackageData.PackageName = FName::CreateFromDisplayId(PackageFNames[PackageSummary->Name.GetIndex()], PackageSummary->Name.GetNumber());
	PackageData.PackageFlags = PackageSummary->PackageFlags;
	// PackageData.VersioningInfo = VersioningInfo;
	PackageData.PackageChunkId = ChunkInfo.Id;
<<<<<<< HEAD
	PackageData.BulkDataResourceTable = ResultBulkDataEntries;

	// get rid of standard filename prefix
	PackageData.PackageFilename.RemoveFromStart( TEXT("../../../") );

=======
	
>>>>>>> 05b44095
	// Save name map
	PackageData.NameMap.AddZeroed( PackageFNames.Num() );
	for ( int32 i = 0; i < PackageFNames.Num(); i++ )
	{
		PackageData.NameMap[i] = FName::CreateFromDisplayId(PackageFNames[i], NAME_NO_NUMBER_INTERNAL);
	}

	// Resolve import map now
	const FPackageObjectIndex* ImportMap = reinterpret_cast<const FPackageObjectIndex*>(PackageSummaryData + PackageSummary->ImportMapOffset);
	PackageData.ImportMap.SetNum((PackageSummary->ExportMapOffset - PackageSummary->ImportMapOffset) / sizeof(FPackageObjectIndex));
	
	for (int32 ImportIndex = 0; ImportIndex < PackageData.ImportMap.Num(); ++ImportIndex)
	{
		const FPackageObjectIndex& ImportMapEntry = ImportMap[ImportIndex];
		FPackageMapImportEntry& PackageMapImport = PackageData.ImportMap[ImportIndex];
		
		if ( ImportMapEntry.IsScriptImport() )
		{
			PackageMapImport.bIsScriptImport = true;
			PackageMapImport.ScriptImportIndex = ImportMapEntry;
		}
		else if ( ImportMapEntry.IsPackageImport() )
		{
			PackageMapImport.bIsPackageImport = true;
			PackageMapImport.GlobalImportIndex = ImportMapEntry;
		}
		else
		{
			check( ImportMapEntry.IsNull() );
			PackageMapImport.bIsNullImport = true;
		}
	}
	
	const FExportMapEntry* ExportMap = reinterpret_cast<const FExportMapEntry*>(PackageSummaryData + PackageSummary->ExportMapOffset);
	PackageData.ExportMap.SetNum( PackageHeader.ExportCount );
	
	for (int32 ExportIndex = 0; ExportIndex < PackageData.ExportMap.Num(); ++ExportIndex)
	{
		const FExportMapEntry& ExportMapEntry = ExportMap[ ExportIndex ];
		FPackageMapExportEntry& ExportData = PackageData.ExportMap[ ExportIndex ];

		ExportData.ObjectName = FName::CreateFromDisplayId(PackageFNames[ExportMapEntry.ObjectName.GetIndex()], ExportMapEntry.ObjectName.GetNumber());
		ExportData.FilterFlags = ExportMapEntry.FilterFlags;
		ExportData.ObjectFlags = ExportMapEntry.ObjectFlags;

		ExportData.OuterIndex = ResolvePackageLocalRef( ExportMapEntry.OuterIndex );
		ExportData.ClassIndex = ResolvePackageLocalRef( ExportMapEntry.ClassIndex );
		ExportData.SuperIndex = ResolvePackageLocalRef( ExportMapEntry.SuperIndex );
		ExportData.TemplateIndex = ResolvePackageLocalRef( ExportMapEntry.TemplateIndex );
		ExportData.GlobalImportIndex = ResolvePackageLocalRef( ExportMapEntry.GlobalImportIndex );

		ExportData.SerialDataSize = ExportMapEntry.CookedSerialSize;
		ExportData.SerialDataOffset = INDEX_NONE;
	}

	// Read export bundles
	const FExportBundleHeader* ExportBundleHeaders = reinterpret_cast<const FExportBundleHeader*>(PackageSummaryData + PackageSummary->ExportBundlesOffset);
	const FExportBundleEntry* ExportBundleEntries = reinterpret_cast<const FExportBundleEntry*>(ExportBundleHeaders + PackageHeader.ExportBundleCount);
	uint64 CurrentExportOffset = PackageSummary->GraphDataOffset + PackageSummary->GraphDataSize;
	
	for ( int32 ExportBundleIndex = 0; ExportBundleIndex < PackageHeader.ExportBundleCount; ExportBundleIndex++ )
	{
		TArray<FExportBundleEntry>& ExportBundles = PackageData.ExportBundles.AddDefaulted_GetRef();
		const FExportBundleHeader* ExportBundle = ExportBundleHeaders + ExportBundleIndex;
		
		const FExportBundleEntry* BundleEntry = ExportBundleEntries + ExportBundle->FirstEntryIndex;
		const FExportBundleEntry* BundleEntryEnd = BundleEntry + ExportBundle->EntryCount;
		check(BundleEntry <= BundleEntryEnd);
		
		while (BundleEntry < BundleEntryEnd)
		{
			ExportBundles.Add( *BundleEntry );
			
			if (BundleEntry->CommandType == FExportBundleEntry::ExportCommandType_Serialize)
			{
				FPackageMapExportEntry& Export = PackageData.ExportMap[ BundleEntry->LocalExportIndex ];
				Export.SerialDataOffset = CurrentExportOffset;
				CurrentExportOffset += Export.SerialDataSize;
			}
			BundleEntry++;
		}
	}
	
	TMap<FPackageId, FName> PackageNameMap;
	for (auto& PackageInfo : PackageInfos)
	{
		if (PackageInfo.PackageName != NAME_None)
		{
			PackageNameMap.Add(PackageInfo.PackageId, PackageInfo.PackageName);
		}
		if (PackageInfo.PackageId.IsValid())
		{
			for (int i = 0; i < PackageInfo.ExportMap.Num(); i++)
			{
				auto& Export = PackageInfo.ExportMap[i];
				if (!Export.GlobalImportIndex.bIsNull)
				{
					this->ExportIndices.Add(Export.GlobalImportIndex.Import.GlobalImportIndex, i);
				}
			}
		}
	}
	
	for (int i = 0; i < PackageNameMap.Num(); i++)
	{
		auto& PackageInfo = PackageInfos[i];
		if (!PackageInfo.PackageId.IsValid()) return nullptr;

		for (int j = 0; j < PackageInfo.ExportMap.Num(); j++)
		{
			auto& Export = PackageInfo.ExportMap[j];

			if (Export.FullName.IsNone())
			{
				TArray<FPackageMapExportEntry*> ExportStack;

				auto* Current = &Export;
				TStringBuilder<2048> FullNameBuilder;
				TCHAR NameBuffer[FName::StringBufferSize];
				for (;;)
				{
					if (!Current->FullName.IsNone())
					{
						Current->FullName.ToString(NameBuffer);
						FullNameBuilder.Append(NameBuffer);
						break;
					}
					ExportStack.Push(Current);
					if (Current->OuterIndex.bIsNull)
					{
						PackageInfo.PackageName.ToString(NameBuffer);
						FullNameBuilder.Append(NameBuffer);
						break;
					}
					Current = &PackageInfo.ExportMap[Current->OuterIndex.ExportIndex];
				}
				while (ExportStack.Num() > 0)
				{
					Current = ExportStack.Pop(false);
					FullNameBuilder.Append(TEXT("/"));
					Current->ObjectName.ToString(NameBuffer);
					FullNameBuilder.Append(NameBuffer);
					Current->FullName = FName(FullNameBuilder);
				}
			}
		}
	}
	
	// Read arcs, they are needed to create a list of preload dependencies for this package
	//const uint64 ExportBundleHeadersSize = sizeof(FExportBundleHeader) * PackageHeader.ExportBundleCount;
	const uint64 ArcsDataOffset = PackageSummary->GraphDataOffset;
	const uint64 ArcsDataSize = PackageSummary->GraphDataSize;

	FMemoryReaderView ArcsAr(MakeArrayView<const uint8>(PackageSummaryData + ArcsDataOffset, ArcsDataSize));

	int32 ImportedPackagesCount;
	ArcsAr << ImportedPackagesCount;

	for ( int32 ImportPackageIndex = 0; ImportPackageIndex < ImportedPackagesCount; ImportPackageIndex++ )
	{
		FPackageMapExternalDependencyArc& ExternalArc = PackageData.ExternalArcs.AddDefaulted_GetRef();
		ArcsAr << ExternalArc.ImportedPackageId;
		ArcsAr << ExternalArc.ExternalArcCount;

		for ( int32 Idx = 0; Idx < ExternalArc.ExternalArcCount; Idx++ )
		{
			FArc NewArc;
			ArcsAr << NewArc;
			ExternalArc.Arcs.Add(NewArc);
		}
	}
	return &PackageData;
}<|MERGE_RESOLUTION|>--- conflicted
+++ resolved
@@ -73,12 +73,7 @@
 		
 		TIoStatusOr<FIoStoreTocChunkInfo> ChunkInfo = Reader->GetChunkInfo( ChunkId );
 		TIoStatusOr<FIoBuffer> PackageBuffer = Reader->Read( ChunkId, FIoReadOptions() );
-<<<<<<< HEAD
-		checkf( PackageBuffer.IsOk(), TEXT("Failed to find ChunkId %s for PackageId 0x%llx in ContainerId 0x%llx (ChunkInfo valid: %d)"),
-			*LexToString( ChunkId ), PackageId.ValueForDebugging(), Reader->GetContainerId().Value(), ChunkInfo.IsOk() );
-=======
  		check( PackageBuffer.IsOk() );
->>>>>>> 05b44095
 
 		FPackageMapExportBundleEntry* ExportBundleEntry = ReadExportBundleData( PackageId, ChunkInfo.ValueOrDie(), PackageBuffer.ValueOrDie() );
 
@@ -293,36 +288,6 @@
 	const uint8* PackageSummaryData = ChunkBuffer.Data();
 	const FPackageSummary* PackageSummary = reinterpret_cast<const FPackageSummary*>(PackageSummaryData);
 
-<<<<<<< HEAD
-	const TArrayView<const uint8> PackageHeaderDataView(PackageSummaryData + sizeof(FZenPackageSummary), PackageSummary->HeaderSize - sizeof(FZenPackageSummary));
-	FMemoryReaderView PackageHeaderDataReader(PackageHeaderDataView);
-
-	TOptional<FZenPackageVersioningInfo> VersioningInfo;
-	EZenPackageVersion ZenPackageVersion = DefaultZenPackageVersion;
-	
-	if (PackageSummary->bHasVersioningInfo)
-	{
-		PackageHeaderDataReader << VersioningInfo.Emplace();
-		ZenPackageVersion = VersioningInfo->ZenVersion;
-	}
-	// Load name map
-	TArray<FDisplayNameEntryId> PackageNameMap = LoadNameBatch(PackageHeaderDataReader);
-	
-	// Load data resource table
-	TArray<FBulkDataMapEntry> ResultBulkDataEntries;
-	if ( ZenPackageVersion >= EZenPackageVersion::DataResourceTable )
-	{
-		int64 BulkDataMapSize = 0;
-		PackageHeaderDataReader << BulkDataMapSize;
-		
-		const uint8* BulkDataMapData = PackageSummaryData + sizeof(FZenPackageSummary) + PackageHeaderDataReader.Tell();
-		TArrayView<const FBulkDataMapEntry> BulkDataEntries = MakeArrayView(reinterpret_cast<const FBulkDataMapEntry*>(BulkDataMapData), BulkDataMapSize / sizeof(FBulkDataMapEntry));
-
-		ResultBulkDataEntries.Append( BulkDataEntries );
-	}
-	
-	const FName PackageName = PackageSummary->Name.ResolveName(PackageNameMap);
-=======
 	TArray<FNameEntryId> PackageFNames;
 	if (PackageSummary->NameMapNamesSize)
 	{
@@ -333,7 +298,6 @@
 			TArrayView<const uint8>(NameMapNamesData, PackageSummary->NameMapNamesSize),
 			TArrayView<const uint8>(NameMapHashesData, PackageSummary->NameMapHashesSize));
 	}
->>>>>>> 05b44095
 
 	const TArrayView<const uint8> PackageHeaderDataView(PackageSummaryData + sizeof(FPackageSummary), PackageSummary->CookedHeaderSize - sizeof(FPackageSummary));
 	FMemoryReaderView PackageHeaderDataReader(PackageHeaderDataView);
@@ -349,16 +313,8 @@
 	PackageData.PackageFlags = PackageSummary->PackageFlags;
 	// PackageData.VersioningInfo = VersioningInfo;
 	PackageData.PackageChunkId = ChunkInfo.Id;
-<<<<<<< HEAD
-	PackageData.BulkDataResourceTable = ResultBulkDataEntries;
-
-	// get rid of standard filename prefix
-	PackageData.PackageFilename.RemoveFromStart( TEXT("../../../") );
-
-=======
-	
->>>>>>> 05b44095
-	// Save name map
+
+  // Save name map
 	PackageData.NameMap.AddZeroed( PackageFNames.Num() );
 	for ( int32 i = 0; i < PackageFNames.Num(); i++ )
 	{
