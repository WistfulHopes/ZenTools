--- conflicted
+++ resolved
@@ -132,12 +132,8 @@
 	
 	for ( const TSharedPtr<FIoStoreReader>& Reader : ContainerReaders )
 	{
-<<<<<<< HEAD
 		PackageWriter->WritePackagesFromContainer( Reader, PackageFilter );
 		PackageWriter->WriteGlobalScriptObjects( Reader );
-=======
-		PackageWriter->WritePackagesFromContainer( Reader );
->>>>>>> 05b44095
 	}
 	
 	UE_LOG( LogIoStoreTools, Display, TEXT("Done writing %d packages."), PackageWriter->GetTotalNumPackagesWritten() );
